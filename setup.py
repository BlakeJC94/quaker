--- conflicted
+++ resolved
@@ -5,11 +5,7 @@
 
 setup(
     name="quaker",
-<<<<<<< HEAD
-    version='0.6.0',
-=======
     version='0.5.2',
->>>>>>> 8c8b0792
     description="Lightweight python API to USGS earthquake dataset",
     long_description=long_description,
     author='BlakeJC94',
