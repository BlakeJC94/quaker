import argparse
import logging

from . import (
    __version__,
    dashboard,
    download,
    Query,
)

logger = logging.getLogger(__name__)


def main():

    # TODO move this into a Query method
    docs = Query.__doc__
<<<<<<< HEAD
    head, tail = docs.split("Args:")
    extra_info = "\n".join(head.splitlines()[1:])

    arg_doc = {}
    for entry in tail.split(".\n"):  # relies on full stops after args!
        if ":" not in entry:
            continue
        name, desc = entry.split(":", 1)
        arg_doc[name.strip()] = desc.replace("\n" + " " * 8, " ").strip().lower()
=======
    head, arg_doc = docs.split("Args:")
    arg_doc = arg_doc.replace("\n" + 12 * " ", " ")
    extra_info = "\n".join(head.splitlines()[1:])

    arg_doc_dict = {}
    for entry in arg_doc.split("\n" + 4 * " "):
        if ":" not in entry:
            continue
        name, desc = entry.split(":", 1)
        arg_doc_dict[name.strip()] = desc.strip().lower()
>>>>>>> 8c8b0792

    main_doc = "Access USGS Earthquake dataset" + extra_info
    parser = argparse.ArgumentParser(
        description=main_doc,
        add_help=True,
    )

    # Allow one optional positional arg to select mode
    modes = ["download", "dashboard"]
    default_mode = modes[0]
    parser.add_argument(
        "mode",
        nargs="?",
        type=str,
        default=default_mode,
        help=f"action to perform (default: '{default_mode}', options: {', '.join(modes)})",
    )

    query_annotations = Query.__annotations__
    for k, v in query_annotations.items():

        # Get the first type in square brackets, requires Optional[..]!
        type_str = str(v).replace(",", "[").split("[")[1][:-1].strip()
        type_clb = str
        if type_clb in ["str", "float", "int"]:
            type_clb = eval(type_str)  # pylint: disable=eval-used

        metavar = "VAL"
        k_no_3_char_prefix, k_no_5_char_prefix = k[3:], k[5:]
        if "latitude" in [k, k_no_3_char_prefix]:
            metavar = "LAT"
        if "longitude" in [k, k_no_3_char_prefix]:
            metavar = "LNG"
        if "time" in [k, k_no_3_char_prefix, k_no_5_char_prefix]:
            metavar = "TIME"
        if "radiuskm" in [k, k_no_3_char_prefix]:
            metavar = "DIST"

        parser.add_argument(
            "--" + k,
            help=arg_doc[k],
            metavar=metavar,
            type=type_clb,
            required=False,
            default=None,
        )

    args = vars(parser.parse_args())
    mode = args.pop("mode", None)
    if mode not in modes:
        logger.error("Invalid mode {mode} specified (allowed values: {modes})")
        return 1

    fields = {k: v for k, v in args.items() if k in query_annotations}
    query = Query(**fields)

    if mode == "download":
        download(output_file="/dev/stdout", query=query)
    if mode == "dashboard":
        dashboard()

    return 0


if __name__ == "__main__":
    main()<|MERGE_RESOLUTION|>--- conflicted
+++ resolved
@@ -15,17 +15,6 @@
 
     # TODO move this into a Query method
     docs = Query.__doc__
-<<<<<<< HEAD
-    head, tail = docs.split("Args:")
-    extra_info = "\n".join(head.splitlines()[1:])
-
-    arg_doc = {}
-    for entry in tail.split(".\n"):  # relies on full stops after args!
-        if ":" not in entry:
-            continue
-        name, desc = entry.split(":", 1)
-        arg_doc[name.strip()] = desc.replace("\n" + " " * 8, " ").strip().lower()
-=======
     head, arg_doc = docs.split("Args:")
     arg_doc = arg_doc.replace("\n" + 12 * " ", " ")
     extra_info = "\n".join(head.splitlines()[1:])
@@ -36,7 +25,6 @@
             continue
         name, desc = entry.split(":", 1)
         arg_doc_dict[name.strip()] = desc.strip().lower()
->>>>>>> 8c8b0792
 
     main_doc = "Access USGS Earthquake dataset" + extra_info
     parser = argparse.ArgumentParser(
